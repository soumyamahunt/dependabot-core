--- conflicted
+++ resolved
@@ -188,16 +188,11 @@
           end
 
           if error.message.match?(GIT_REFERENCE_NOT_FOUND_REGEX)
-<<<<<<< HEAD
             # Unfortunately the error message doesn't include the package name.
             # TODO: Talk with pipenv maintainers about exposing the package name, it used to be part of the error output
-            tag = error.message.match(GIT_REFERENCE_NOT_FOUND_REGEX).named_captures.fetch("tag")
+            tag = error.message.match(GIT_REFERENCE_NOT_FOUND_REGEX)
+                        .named_captures.fetch("tag")
             raise GitDependencyReferenceNotFound, "(unknown package at #{tag})"
-=======
-            name = error.message.match(GIT_REFERENCE_NOT_FOUND_REGEX)
-                        .named_captures.fetch("name")
-            raise GitDependencyReferenceNotFound, name
->>>>>>> f4421202
           end
 
           raise unless error.message.include?("could not be resolved")
